--- conflicted
+++ resolved
@@ -240,11 +240,7 @@
             default=ssl.PROTOCOL_TLSv1_2,
             action="store",
             type=str,
-<<<<<<< HEAD
             help=("Specifies the version of the SSL / TLS protocol to be used."),
-=======
-            help=("Specifies the version of the SSL / TLS protocol to be used"),
->>>>>>> d5101d7c
         )
 
         self.mqtt.add_argument(
@@ -272,18 +268,13 @@
             "--mqtt_force_unsecure",
             default=False,
             action="store_true",
-<<<<<<< HEAD
             help=("When True the broker will skip the TLS handshake."),
-=======
-            help=("When True the broker will skip the TLS handshake"),
->>>>>>> d5101d7c
         )
 
         self.mqtt.add_argument(
             "--mqtt_allow_untrusted",
             default=False,
             action="store_true",
-<<<<<<< HEAD
             help=("When true the client will skip the TLS check."),
         )
 
@@ -297,16 +288,7 @@
             "from version {} onwards) please use --{} instead."
         ).format(deprecated_from, new_arg_name)
         return msg
-=======
-            help=("When true the client will skip the TLS check"),
-        )
-
-    @staticmethod
-    def _deprecated_message(new_arg_name):
-        return "Deprecated argument (It will be dropped from version 2.x onwards) please use --{} instead".format(
-            new_arg_name
-        )
->>>>>>> d5101d7c
+
 
     def add_deprecated_args(self):
         """ Deprecated mqtt arguments in order to keep backward compatibility """
@@ -370,11 +352,7 @@
             "--gateway_id",
             default=None,
             type=str,
-<<<<<<< HEAD
             help=("Id of the gateway. It must be unique on same broker."),
-=======
-            help=("Id of the gateway. It must be unique on same broker"),
->>>>>>> d5101d7c
         )
 
         self.gateway.add_argument(
@@ -382,7 +360,6 @@
             "--full_python",
             default=False,
             action="store_true",
-<<<<<<< HEAD
             help=("Do not use C extension for optimization."),
         )
 
@@ -392,17 +369,6 @@
 
         self.gateway.add_argument(
             "-gv", "--gateway_version", default=None, help=("Version of the gateway.")
-=======
-            help=("Do not use C extension for optimization"),
-        )
-
-        self.gateway.add_argument(
-            "-gm", "--gateway_model", default=None, help=("Model name of the gateway")
-        )
-
-        self.gateway.add_argument(
-            "-gv", "--gateway_version", default=None, help=("Version of the gateway")
->>>>>>> d5101d7c
         )
 
     def add_filtering_config(self):
@@ -410,11 +376,7 @@
             "-iepf",
             "--ignored_endpoints_filter",
             default=None,
-<<<<<<< HEAD
             help=("Destination endpoints list to ignore (not published)."),
-=======
-            help=("Destination endpoints list to ignore (not published)"),
->>>>>>> d5101d7c
         )
 
         self.filtering.add_argument(
@@ -423,11 +385,7 @@
             default=None,
             help=(
                 "Destination endpoints list to whiten "
-<<<<<<< HEAD
                 "(no payload content, only size)."
-=======
-                "(no payload content, only size)"
->>>>>>> d5101d7c
             ),
         )
 
