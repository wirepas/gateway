--- conflicted
+++ resolved
@@ -10,11 +10,6 @@
 """
 
 import argparse
-<<<<<<< HEAD
-import ssl
-import os
-=======
->>>>>>> d10e572f
 import sys
 import os
 import yaml
